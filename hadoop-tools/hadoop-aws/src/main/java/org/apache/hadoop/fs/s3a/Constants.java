/**
 * Licensed to the Apache Software Foundation (ASF) under one
 * or more contributor license agreements.  See the NOTICE file
 * distributed with this work for additional information
 * regarding copyright ownership.  The ASF licenses this file
 * to you under the Apache License, Version 2.0 (the
 * "License"); you may not use this file except in compliance
 * with the License.  You may obtain a copy of the License at
 *
 *     http://www.apache.org/licenses/LICENSE-2.0
 *
 * Unless required by applicable law or agreed to in writing, software
 * distributed under the License is distributed on an "AS IS" BASIS,
 * WITHOUT WARRANTIES OR CONDITIONS OF ANY KIND, either express or implied.
 * See the License for the specific language governing permissions and
 * limitations under the License.
 */

package org.apache.hadoop.fs.s3a;

import org.apache.hadoop.classification.InterfaceAudience;
import org.apache.hadoop.classification.InterfaceStability;

/**
 * All the constants used with the {@link S3AFileSystem}.
 *
 * Some of the strings are marked as {@code Unstable}. This means
 * that they may be unsupported in future; at which point they will be marked
 * as deprecated and simply ignored.
 */
@InterfaceAudience.Public
@InterfaceStability.Evolving
public final class Constants {

  private Constants() {
  }

  /** The minimum multipart size which S3 supports. */
  public static final int MULTIPART_MIN_SIZE = 5 * 1024 * 1024;

  // s3 access key
  public static final String ACCESS_KEY = "fs.s3a.access.key";

  // s3 secret key
  public static final String SECRET_KEY = "fs.s3a.secret.key";

  // aws credentials provider
  public static final String AWS_CREDENTIALS_PROVIDER =
      "fs.s3a.aws.credentials.provider";

  /**
   * Extra set of security credentials which will be prepended to that
   * set in {@code "hadoop.security.credential.provider.path"}.
   * This extra option allows for per-bucket overrides.
   */
  public static final String S3A_SECURITY_CREDENTIAL_PROVIDER_PATH =
      "fs.s3a.security.credential.provider.path";

  // session token for when using TemporaryAWSCredentialsProvider
  public static final String SESSION_TOKEN = "fs.s3a.session.token";

  // number of simultaneous connections to s3
  public static final String MAXIMUM_CONNECTIONS = "fs.s3a.connection.maximum";
  public static final int DEFAULT_MAXIMUM_CONNECTIONS = 15;

  // connect to s3 over ssl?
  public static final String SECURE_CONNECTIONS =
      "fs.s3a.connection.ssl.enabled";
  public static final boolean DEFAULT_SECURE_CONNECTIONS = true;

  //use a custom endpoint?
  public static final String ENDPOINT = "fs.s3a.endpoint";

  //Enable path style access? Overrides default virtual hosting
  public static final String PATH_STYLE_ACCESS = "fs.s3a.path.style.access";

  //connect to s3 through a proxy server?
  public static final String PROXY_HOST = "fs.s3a.proxy.host";
  public static final String PROXY_PORT = "fs.s3a.proxy.port";
  public static final String PROXY_USERNAME = "fs.s3a.proxy.username";
  public static final String PROXY_PASSWORD = "fs.s3a.proxy.password";
  public static final String PROXY_DOMAIN = "fs.s3a.proxy.domain";
  public static final String PROXY_WORKSTATION = "fs.s3a.proxy.workstation";

  // number of times we should retry errors
  public static final String MAX_ERROR_RETRIES = "fs.s3a.attempts.maximum";
  public static final int DEFAULT_MAX_ERROR_RETRIES = 20;

  // seconds until we give up trying to establish a connection to s3
  public static final String ESTABLISH_TIMEOUT =
      "fs.s3a.connection.establish.timeout";
  public static final int DEFAULT_ESTABLISH_TIMEOUT = 50000;

  // seconds until we give up on a connection to s3
  public static final String SOCKET_TIMEOUT = "fs.s3a.connection.timeout";
  public static final int DEFAULT_SOCKET_TIMEOUT = 200000;

  // socket send buffer to be used in Amazon client
  public static final String SOCKET_SEND_BUFFER = "fs.s3a.socket.send.buffer";
  public static final int DEFAULT_SOCKET_SEND_BUFFER = 8 * 1024;

  // socket send buffer to be used in Amazon client
  public static final String SOCKET_RECV_BUFFER = "fs.s3a.socket.recv.buffer";
  public static final int DEFAULT_SOCKET_RECV_BUFFER = 8 * 1024;

  // number of records to get while paging through a directory listing
  public static final String MAX_PAGING_KEYS = "fs.s3a.paging.maximum";
  public static final int DEFAULT_MAX_PAGING_KEYS = 5000;

  // the maximum number of threads to allow in the pool used by TransferManager
  public static final String MAX_THREADS = "fs.s3a.threads.max";
  public static final int DEFAULT_MAX_THREADS = 10;

  // the time an idle thread waits before terminating
  public static final String KEEPALIVE_TIME = "fs.s3a.threads.keepalivetime";
  public static final int DEFAULT_KEEPALIVE_TIME = 60;

  // the maximum number of tasks cached if all threads are already uploading
  public static final String MAX_TOTAL_TASKS = "fs.s3a.max.total.tasks";
  public static final int DEFAULT_MAX_TOTAL_TASKS = 5;

  // size of each of or multipart pieces in bytes
  public static final String MULTIPART_SIZE = "fs.s3a.multipart.size";
  public static final long DEFAULT_MULTIPART_SIZE = 104857600; // 100 MB

  // minimum size in bytes before we start a multipart uploads or copy
  public static final String MIN_MULTIPART_THRESHOLD =
      "fs.s3a.multipart.threshold";
  public static final long DEFAULT_MIN_MULTIPART_THRESHOLD = Integer.MAX_VALUE;

  //enable multiobject-delete calls?
  public static final String ENABLE_MULTI_DELETE =
      "fs.s3a.multiobjectdelete.enable";

  // comma separated list of directories
  public static final String BUFFER_DIR = "fs.s3a.buffer.dir";

  // switch to the fast block-by-block upload mechanism
  public static final String FAST_UPLOAD = "fs.s3a.fast.upload";
  public static final boolean DEFAULT_FAST_UPLOAD = false;

  //initial size of memory buffer for a fast upload
  @Deprecated
  public static final String FAST_BUFFER_SIZE = "fs.s3a.fast.buffer.size";
  public static final int DEFAULT_FAST_BUFFER_SIZE = 1048576; //1MB

  /**
   * What buffer to use.
   * Default is {@link #FAST_UPLOAD_BUFFER_DISK}
   * Value: {@value}
   */
  @InterfaceStability.Unstable
  public static final String FAST_UPLOAD_BUFFER =
      "fs.s3a.fast.upload.buffer";

  /**
   * Buffer blocks to disk: {@value}.
   * Capacity is limited to available disk space.
   */

  @InterfaceStability.Unstable
  public static final String FAST_UPLOAD_BUFFER_DISK = "disk";

  /**
   * Use an in-memory array. Fast but will run of heap rapidly: {@value}.
   */
  @InterfaceStability.Unstable
  public static final String FAST_UPLOAD_BUFFER_ARRAY = "array";

  /**
   * Use a byte buffer. May be more memory efficient than the
   * {@link #FAST_UPLOAD_BUFFER_ARRAY}: {@value}.
   */
  @InterfaceStability.Unstable
  public static final String FAST_UPLOAD_BYTEBUFFER = "bytebuffer";

  /**
   * Default buffer option: {@value}.
   */
  @InterfaceStability.Unstable
  public static final String DEFAULT_FAST_UPLOAD_BUFFER =
      FAST_UPLOAD_BUFFER_DISK;

  /**
   * Maximum Number of blocks a single output stream can have
   * active (uploading, or queued to the central FileSystem
   * instance's pool of queued operations.
   * This stops a single stream overloading the shared thread pool.
   * {@value}
   * <p>
   * Default is {@link #DEFAULT_FAST_UPLOAD_ACTIVE_BLOCKS}
   */
  @InterfaceStability.Unstable
  public static final String FAST_UPLOAD_ACTIVE_BLOCKS =
      "fs.s3a.fast.upload.active.blocks";

  /**
   * Limit of queued block upload operations before writes
   * block. Value: {@value}
   */
  @InterfaceStability.Unstable
  public static final int DEFAULT_FAST_UPLOAD_ACTIVE_BLOCKS = 4;

  // Private | PublicRead | PublicReadWrite | AuthenticatedRead |
  // LogDeliveryWrite | BucketOwnerRead | BucketOwnerFullControl
  public static final String CANNED_ACL = "fs.s3a.acl.default";
  public static final String DEFAULT_CANNED_ACL = "";

  // should we try to purge old multipart uploads when starting up
  public static final String PURGE_EXISTING_MULTIPART =
      "fs.s3a.multipart.purge";
  public static final boolean DEFAULT_PURGE_EXISTING_MULTIPART = false;

  // purge any multipart uploads older than this number of seconds
  public static final String PURGE_EXISTING_MULTIPART_AGE =
      "fs.s3a.multipart.purge.age";
  public static final long DEFAULT_PURGE_EXISTING_MULTIPART_AGE = 86400;

  // s3 server-side encryption, see S3AEncryptionMethods for valid options
  public static final String SERVER_SIDE_ENCRYPTION_ALGORITHM =
      "fs.s3a.server-side-encryption-algorithm";

  /**
   * The standard encryption algorithm AWS supports.
   * Different implementations may support others (or none).
   * Use the S3AEncryptionMethods instead when configuring
   * which Server Side Encryption to use.
   */
  @Deprecated
  public static final String SERVER_SIDE_ENCRYPTION_AES256 =
      "AES256";

  /**
   *  Used to specify which AWS KMS key to use if
   *  SERVER_SIDE_ENCRYPTION_ALGORITHM is AWS_KMS (will default to aws/s3
   *  master key if left blank) or with SSE_C, the actual AES 256 key.
   */
  public static final String SERVER_SIDE_ENCRYPTION_KEY =
      "fs.s3a.server-side-encryption-key";

  //override signature algorithm used for signing requests
  public static final String SIGNING_ALGORITHM = "fs.s3a.signing-algorithm";

  public static final String S3N_FOLDER_SUFFIX = "_$folder$";
  public static final String FS_S3A_BLOCK_SIZE = "fs.s3a.block.size";
  public static final String FS_S3A = "s3a";

  /** Prefix for all S3A properties: {@value}. */
  public static final String FS_S3A_PREFIX = "fs.s3a.";

  /** Prefix for S3A bucket-specific properties: {@value}. */
  public static final String FS_S3A_BUCKET_PREFIX = "fs.s3a.bucket.";

  public static final int S3A_DEFAULT_PORT = -1;

  public static final String USER_AGENT_PREFIX = "fs.s3a.user.agent.prefix";

  /** Whether or not to allow MetadataStore to be source of truth. */
  public static final String METADATASTORE_AUTHORITATIVE =
      "fs.s3a.metadatastore.authoritative";
  public static final boolean DEFAULT_METADATASTORE_AUTHORITATIVE = false;

  /** read ahead buffer size to prevent connection re-establishments. */
  public static final String READAHEAD_RANGE = "fs.s3a.readahead.range";
  public static final long DEFAULT_READAHEAD_RANGE = 64 * 1024;

  /**
   * Which input strategy to use for buffering, seeking and similar when
   * reading data.
   * Value: {@value}
   */
  @InterfaceStability.Unstable
  public static final String INPUT_FADVISE =
      "fs.s3a.experimental.input.fadvise";

  /**
   * General input. Some seeks, some reads.
   * Value: {@value}
   */
  @InterfaceStability.Unstable
  public static final String INPUT_FADV_NORMAL = "normal";

  /**
   * Optimized for sequential access.
   * Value: {@value}
   */
  @InterfaceStability.Unstable
  public static final String INPUT_FADV_SEQUENTIAL = "sequential";

  /**
   * Optimized purely for random seek+read/positionedRead operations;
   * The performance of sequential IO may be reduced in exchange for
   * more efficient {@code seek()} operations.
   * Value: {@value}
   */
  @InterfaceStability.Unstable
  public static final String INPUT_FADV_RANDOM = "random";

  @InterfaceAudience.Private
  @InterfaceStability.Unstable
  public static final String S3_CLIENT_FACTORY_IMPL =
      "fs.s3a.s3.client.factory.impl";

  @InterfaceAudience.Private
  @InterfaceStability.Unstable
  public static final Class<? extends S3ClientFactory>
      DEFAULT_S3_CLIENT_FACTORY_IMPL =
          DefaultS3ClientFactory.class;

  /**
   * Maximum number of partitions in a multipart upload: {@value}.
   */
  @InterfaceAudience.Private
  public static final int MAX_MULTIPART_COUNT = 10000;

<<<<<<< HEAD
  /**
   * Classname of the S3A-specific output committer factory. This
   * is what must be declared when attempting to use
   */
  @InterfaceStability.Unstable
  public static final String S3A_OUTPUT_COMMITTER_FACTORY =
      "org.apache.hadoop.fs.s3a.commit.S3AOutputCommitterFactory";

  /* Constants. */
  public static final String S3_METADATA_STORE_IMPL =
      "fs.s3a.metadatastore.impl";

  /** Minimum period of time (in milliseconds) to keep metadata (may only be
   * applied when a prune command is manually run).
   */
  @InterfaceStability.Unstable
  public static final String S3GUARD_CLI_PRUNE_AGE =
      "fs.s3a.s3guard.cli.prune.age";

  /**
   * The endpoint of the DynamoDB service.
   *
   * This config has no default value. If the user does not set this, the AWS
   * SDK will find the endpoint automatically by the Region.
   */
  @InterfaceStability.Unstable
  public static final String S3GUARD_DDB_ENDPOINT_KEY =
      "fs.s3a.s3guard.ddb.endpoint";
  /**
   * The DynamoDB table name to use.
   *
   * This config has no default value. If the user does not set this, the
   * S3Guard implementation will use the respective S3 bucket name.
   */
  @InterfaceStability.Unstable
  public static final String S3GUARD_DDB_TABLE_NAME_KEY =
      "fs.s3a.s3guard.ddb.table";

  /**
   * Whether to create the DynamoDB table if the table does not exist.
   */
  @InterfaceStability.Unstable
  public static final String S3GUARD_DDB_TABLE_CREATE_KEY =
      "fs.s3a.s3guard.ddb.table.create";

  @InterfaceStability.Unstable
  public static final String S3GUARD_DDB_TABLE_CAPACITY_READ_KEY =
      "fs.s3a.s3guard.ddb.table.capacity.read";
  public static final long S3GUARD_DDB_TABLE_CAPACITY_READ_DEFAULT = 500;
  @InterfaceStability.Unstable
  public static final String S3GUARD_DDB_TABLE_CAPACITY_WRITE_KEY =
      "fs.s3a.s3guard.ddb.table.capacity.write";
  public static final long S3GUARD_DDB_TABLE_CAPACITY_WRITE_DEFAULT = 100;

  /**
   * The maximum put or delete requests per BatchWriteItem request.
   *
   * Refer to Amazon API reference for this limit.
   */
  public static final int S3GUARD_DDB_BATCH_WRITE_REQUEST_LIMIT = 25;

  @InterfaceStability.Unstable
  public static final String S3GUARD_DDB_MAX_RETRIES =
      "fs.s3a.s3guard.ddb.max.retries";
  /**
   * Max retries on batched DynamoDB operations before giving up and
   * throwing an IOException.  Default is {@value}. See core-default.xml for
   * more detail.
   */
  public static final int S3GUARD_DDB_MAX_RETRIES_DEFAULT = 9;

  /**
   * Period of time (in milliseconds) to sleep between batches of writes.
   * Currently only applies to prune operations, as they are naturally a
   * lower priority than other operations.
   */
  @InterfaceStability.Unstable
  public static final String S3GUARD_DDB_BACKGROUND_SLEEP_MSEC_KEY =
      "fs.s3a.s3guard.ddb.background.sleep";
  public static final int S3GUARD_DDB_BACKGROUND_SLEEP_MSEC_DEFAULT = 25;

  /**
   * V1 committer.
   */
  @InterfaceStability.Unstable
  public static final String S3A_OUTPUT_COMMITTER_MRV1 =
      "org.apache.hadoop.fs.s3a.commit.S3OutputCommitterMRv1";

  /**
   * The default "Null" metadata store: {@value}.
   */
  @InterfaceStability.Unstable
  public static final String S3GUARD_METASTORE_NULL
      = "org.apache.hadoop.fs.s3a.s3guard.NullMetadataStore";

  /**
   * Use Local memory for the metadata: {@value}.
   * This is not coherent across processes and must be used for testing only.
   */
  @InterfaceStability.Unstable
  public static final String S3GUARD_METASTORE_LOCAL
      = "org.apache.hadoop.fs.s3a.s3guard.LocalMetadataStore";

  /**
   * Use DynamoDB for the metadata: {@value}.
   */
  @InterfaceStability.Unstable
  public static final String S3GUARD_METASTORE_DYNAMO
      = "org.apache.hadoop.fs.s3a.s3guard.DynamoDBMetadataStore";

=======
  @InterfaceAudience.Private
  public static final String SSE_C_NO_KEY_ERROR = S3AEncryptionMethods.SSE_C
      .getMethod() +" is enabled and no encryption key is provided.";


  @InterfaceAudience.Private
  public static final String SSE_S3_WITH_KEY_ERROR = S3AEncryptionMethods.SSE_S3
      .getMethod() +" is configured and an " + "encryption key is provided";
>>>>>>> 0013090f
}<|MERGE_RESOLUTION|>--- conflicted
+++ resolved
@@ -313,7 +313,6 @@
   @InterfaceAudience.Private
   public static final int MAX_MULTIPART_COUNT = 10000;
 
-<<<<<<< HEAD
   /**
    * Classname of the S3A-specific output committer factory. This
    * is what must be declared when attempting to use
@@ -424,7 +423,6 @@
   public static final String S3GUARD_METASTORE_DYNAMO
       = "org.apache.hadoop.fs.s3a.s3guard.DynamoDBMetadataStore";
 
-=======
   @InterfaceAudience.Private
   public static final String SSE_C_NO_KEY_ERROR = S3AEncryptionMethods.SSE_C
       .getMethod() +" is enabled and no encryption key is provided.";
@@ -433,5 +431,4 @@
   @InterfaceAudience.Private
   public static final String SSE_S3_WITH_KEY_ERROR = S3AEncryptionMethods.SSE_S3
       .getMethod() +" is configured and an " + "encryption key is provided";
->>>>>>> 0013090f
 }